import os
import logging
import subprocess
import yaml
import zmq
import sys
import threading as thr
from argparse import Namespace

import numpy as np
import torch
import torch.distributed as dist

from tiktorch.tio import TikIn
import tiktorch.utils as utils

logging.basicConfig(level=logging.INFO)

if torch.cuda.is_available():
    torch.multiprocessing.set_start_method('spawn', force=True)


class TikTorchClient(object):
    RANK = 0
    SIZE = 2

    _START_PROCESS = False

    def __init__(self, build_directory, address='127.0.0.1', port='29500', meta_port='29501', ilp_directory=None):
        self.build_directory = build_directory
        self.addr = address
        self.port = port
        self.meta_port = meta_port
        self.ilp_directory = ilp_directory
        # Privates
        self._args: list = None
        self._process: subprocess.Popen = None
        self._config = {}
        self._zmq_context = None
        self._zmq_socket = None
        # Locks
        self._main_lock = thr.Lock()
        self._zmq_lock = thr.Lock()
        # Initialize
        self.read_config()
        self.init()

    def init(self):
        logger = logging.getLogger('TikTorchClient.init')
<<<<<<< HEAD
        os.environ['MASTER_ADDR'] = self.addr
        os.environ['MASTER_PORT'] = self.port
        # Build args for the server
        self._args = [
            'python',
            os.path.join(os.path.dirname(os.path.realpath(__file__)), 'server.py'),
            self.build_directory,
            '--addr', self.addr,
            '--port', self.port,
            '--meta_port', self.meta_port
        ]
        # Start server
        if self._START_PROCESS:
            logger.info("Starting Server...")
            self._process = subprocess.Popen(self._args, stdout=sys.stdout)
        # Init torch distributed
        logger.info("Initializing Process Group...")
        dist.init_process_group(backend='Gloo', rank=self.RANK, world_size=self.SIZE)
=======
>>>>>>> d2b9fc98
        # Make server for zmq
        logger.info("Setting up ZMQ Context...")
        self._zmq_context = zmq.Context()
        logger.info("Setting up ZMQ Socket...")
        self._zmq_socket = self._zmq_context.socket(zmq.PAIR)
        logger.info("Binding to socket...")
        self._zmq_socket.bind(f'tcp://{self.addr}:{self.port}')
        # Send build directory
        logger.info("Sending build directory...")
        self.meta_send({'id': 'INIT.PATHS',
                        'build_dir': self.build_directory,
                        'ilp_dir': self.ilp_directory})
        logger.info("Build directory sent.")
        return self

    def terminate(self):
        self._process.terminate()
        return self

    def kill(self):
        self._process.kill()
        return self

    def is_running(self):
        return self._process.poll() is None

    def read_config(self):
        config_file_name = os.path.join(self.build_directory, 'tiktorch_config.yml')
        if not os.path.exists(config_file_name):
            raise FileNotFoundError(f"Config file not found in "
                                    f"build_directory: {self.build_directory}.")
        with open(config_file_name, 'r') as f:
            self._config.update(yaml.load(f))
        return self

    def get(self, tag, default=None, assert_exist=False):
        if assert_exist:
            assert tag in self._config, f"Tag '{tag}' not found in configuration."
        return self._config.get(tag, default)

    def meta_send(self, info_dict):
        self._zmq_socket.send_json(info_dict)
        return self

    def meta_recv(self):
        return self._zmq_socket.recv_json()

    def tensor_send(self, x, key):
        assert torch.is_tensor(x) or isinstance(x, np.ndarray)
        # Send meta data
        self.meta_send({'id': f"{key.upper()}.TENSORSPEC",
                        'shape': tuple(x.shape),
                        'dtype': str(x.dtype).lstrip('torch.'),
                        'device': str(x.device) if torch.is_tensor(x) else 'cpu'})
        # Make sure x is on the CPU and send
        self._zmq_socket.send((x.cpu().numpy() if torch.is_tensor(x) else x), copy=False)

    def tensor_recv(self, key, framework='numpy'):
        tensor_spec = self.meta_recv()
        assert tensor_spec['id'] == f"{key.upper()}.TENSORSPEC"
        # Receive the buffer
        buf = memoryview(self._zmq_socket.recv())
        x = np.frombuffer(buf, dtype=tensor_spec['dtype'].lstrip('torch.')).reshape(tensor_spec['shape'])
        if framework == 'torch':
            x = torch.from_numpy(x).to(tensor_spec['device'])
        return x

    def batch_inputs(self, inputs):
        input_shapes = self.get('input_shape', assert_exist=True)
        assert isinstance(input_shapes, (list, tuple))
        # input_shapes can either be a list of shapes or a shape. Make sure it's the latter
        if isinstance(input_shapes[0], int):
            input_shapes = [input_shapes] * len(inputs)
        elif isinstance(input_shapes[0], (list, tuple)):
            pass
        else:
            raise TypeError(f"`input_shapes` must be a list/tuple of ints or "
                            f"lists/tuples or ints. Got list/tuple of {type(input_shapes[0])}.")
        utils.assert_(len(input_shapes) == len(inputs),
                      f"Expecting {len(inputs)} inputs, got {len(input_shapes)} input shapes.",
                      ValueError)
        batches = [input.batcher(input_shape)
                   for input, input_shape in zip(inputs, input_shapes)]
        return batches

    def parse_inputs(self, inputs):
        if isinstance(inputs, TikIn):
            inputs = [inputs]
        elif isinstance(inputs, (np.ndarray, torch.Tensor)):
            inputs = [TikIn([inputs])]
        elif isinstance(inputs, (list, tuple)):
            utils.assert_(all(isinstance(input, TikIn) for input in inputs),
                          "Inputs must all be TikIn objects.")
        else:
            raise TypeError("Inputs must be list TikIn objects.")
        return inputs

    def request_dispatch(self, mode):
        self.meta_send({'id': f'DISPATCH.{mode.upper()}'})
        response = self.meta_recv()
        return response['id'] == f'DISPATCHING.{mode.upper()}'

    def forward(self, inputs: list):
        logger = logging.getLogger('TikTorchClient.forward')
        logger.info("Waiting for lock...")
        with self._main_lock:
            # Send dispatch request and wait for confirmation
            logger.info("Requesting dispatch...")
            assert self.request_dispatch('FORWARD')
            logger.info("Request successful.")
            # Parse inputs
            inputs = self.parse_inputs(TikIn(inputs))
            # Batch inputs
            batches = self.batch_inputs(inputs)
            logger.info("Batched inputs.")
            # Send batch to the server
            for idx, batch in enumerate(batches):
                logger.info("Sending batch.")
                self.tensor_send(batch, f'FORWARD_IN_{idx}')
            # Receive meta data
            output_tensor = self.tensor_recv('FORWARD_OUT')
            logger.info(f"Output received (shape = {tuple(output_tensor.shape)}).")
        # Convert to np and done
        return output_tensor.numpy()

    def train(self, data, labels, sample_ids):
        logger = logging.getLogger('TikTorchClient.train')
        logger.info("Waiting for lock...")
        with self._main_lock:
            logger.info("Requesting Dispatch")
            assert self.request_dispatch('TRAIN')
            logger.info("Request successful.")
            # Build info dict
            info = {'id': 'TRAIN.BATCHSPEC',
                    'len': len(data),
                    'data.shapes': [tuple(_data.shape) for _data in data],
                    'labels.shapes': [tuple(_label.shape) for _label in labels]}
            logger.info("Sending BatchSpec")
            self.meta_send(info)
            # Send tensors
            logger.info("Sending data and labels...")
            for _data in data:
                _data_th = torch.from_numpy(_data)
                dist.send(_data_th, dst=1)
            for _label in labels:
                _label_th = torch.from_numpy(_label)
                dist.send(_label_th, dst=1)
            logger.info("Data and labels sent.")

    def set_hparams(self, hparams: dict):
        logger = logging.getLogger('TikTorchClient.set_hparams')
        logger.info("Waiting for Lock...")
        with self._main_lock:
            logger.info("Requesting dispatch...")
            assert self.request_dispatch('HYPERPARAMETERS')
            logger.info("Request successful.")
            # Build info dict
            info = {'id': 'TRAIN.HYPERPARAMETERS',
                    'parameters': hparams}
            logger.info("Sending hyperparameters...")
            self.meta_send(info)

    def shutdown(self):
        logger = logging.getLogger('TikTorchClient.shutdown')
        logger.info("Waiting for lock...")
        with self._main_lock:
            logger.info("Requesting dispatch...")
            assert self.request_dispatch('SHUTDOWN')
            logger.info("Request successful.")

    def pause(self):
        logger = logging.getLogger('TikTorchClient.pause')
        logger.info("Waiting for lock...")
        with self._main_lock:
            logger.info("Requesting dispatch...")
            assert self.request_dispatch('PAUSE')
            logger.info("Request successful.")

    def resume(self):
        logger = logging.getLogger('TikTorchClient.resume')
        logger.info("Waiting for lock...")
        with self._main_lock:
            logger.info("Requesting dispatch...")
            assert self.request_dispatch('RESUME')
            logger.info("Request successful.")

    def training_process_is_running(self):
        logger = logging.getLogger("TikTorchClient.training_process_is_running")
        logger.info("Waiting for lock...")
        with self._main_lock:
            logger.info("Requesting dispatch...")
            assert self.request_dispatch('POLL_TRAIN')
            # Receive info
            info = self.meta_recv()
        return info['is_alive']


def debug_client():
    TikTorchClient.read_config = lambda self: self
    TikTorchClient._START_PROCESS = False
    client = TikTorchClient(build_directory='.', address='127.0.0.1', port='29500',
                            meta_port='29501')
    client._model = torch.nn.Conv2d(1, 1, 1)
    client._config = {'input_shape': [1, 512, 512],
                      'dynamic_input_shape': '(32 * (nH + 1), 32 * (nW + 1))'}
    return client


def test_client_forward():
    BUILD_DIR = '/Users/nasimrahaman/Documents/Python/tiktorch/tests/CREMI_DUNet_pretrained'
    BUILD_DIR = '/home/jo/CREMI_DUNet_pretrained'
    TikTorchClient._START_PROCESS = False
    client = TikTorchClient(BUILD_DIR)
    logging.info("Obtained client. Forwarding...")
    out = client.forward([np.random.uniform(size=(256, 256)).astype('float32') for _ in range(1)])
    logging.info(f"out.shape = {out.shape}")
    logging.info("Forwarding again...")
    out = client.forward([np.random.uniform(size=(256, 256)).astype('float32') for _ in range(1)])
    logging.info(f"out.shape = {out.shape}")
    logging.info("Shutting down...")
    client.shutdown()
    logging.info("Done!")


def test_client_hparams():
    # Test for changing hyperparameter setting before and during training
    BUILD_DIR = '/home/jo/CREMI_DUNet_pretrained'
    TikTorchClient._START_PROCESS = False
    client = TikTorchClient(BUILD_DIR)
    logging.info("Polling")
    is_running = client.training_process_is_running()
    logging.info(f"Training process running? {is_running}")

    client.set_hparams(dict(optimizer_kwargs=dict(lr=0.0003, weight_decay=0.0001, amsgrad=True),
                            optimizer_name='Adam',
                            criterion_kwargs=dict(reduce=False),
                            criterion_name='BCEWithLogitsLoss',
                            batch_size=1,
                            cache_size=200,
                            augmentor_kwargs={'invert_binary_labels': True}))

    logging.info("Sending train data and labels.")
    train_data = [np.random.uniform(size=(1, 64, 64)).astype('float32') for _ in range(10)]
    train_labels = [np.random.randint(0, 2, size=(1, 64, 64)).astype('float32') for _ in range(10)]
    client.train(train_data, train_labels)
    logging.info("Sent train data and labels...")

    client.set_hparams(dict(optimizer_kwargs=dict(lr=0.0005, weight_decay=0.0002, amsgrad=True),
                            optimizer_name='Adam',
                            criterion_kwargs=dict(reduce=False),
                            criterion_name='BCEWithLogitsLoss',
                            batch_size=2,
                            cache_size=200,
                            augmentor_kwargs={'invert_binary_labels': True}))

    logging.info("Sending train data and labels.")
    train_data = [np.random.uniform(size=(1, 64, 64)).astype('float32') for _ in range(10)]
    train_labels = [np.random.randint(0, 2, size=(1, 64, 64)).astype('float32') for _ in range(10)]
    client.train(train_data, train_labels)
    logging.info("Sent train data and labels...")

    client.set_hparams(dict(optimizer_kwargs=dict(lr=0.0005, weight_decay=0.0002, amsgrad=True),
                            optimizer_name='Adam',
                            criterion_kwargs=dict(reduce=False),
                            criterion_name='BCEWithLogitsLoss',
                            batch_size=3,
                            cache_size=200,
                            augmentor_kwargs={'invert_binary_labels': True}))




def test_client_train():
    BUILD_DIR = '/home/ial/Python/scratch/CREMI_DUNet_pretrained'
    BUILD_DIR = '/home/jo/CREMI_DUNet_pretrained'
    ILP_DIR = None
    #ILP_DIR = '/home/ial/Python/scratch/mock_ilp_path'
    TikTorchClient._START_PROCESS = False
    client = TikTorchClient(BUILD_DIR, ilp_directory=ILP_DIR)
    logging.info("Obtained client. Forwarding...")
    out = client.forward([np.random.uniform(size=(256, 256)).astype('float32') for _ in range(1)])
    logging.info(f"out.shape = {out.shape}")

    logging.info("Polling")
    is_running = client.training_process_is_running()
    logging.info(f"Training process running? {is_running}")

    logging.info("Sending train data and labels.")
    train_data = [np.random.uniform(size=(1, 256, 256)).astype('float32') for _ in range(4)]
    train_labels = [np.random.randint(0, 2, size=(1, 256, 256)).astype('float32') for _ in range(4)]
    client.train(train_data, train_labels)
    logging.info("Sent train data and labels and waiting for 15s...")

    import time
    time.sleep(15)

    logging.info("Polling")
    is_running = client.training_process_is_running()
    logging.info(f"Training process running? {is_running}")

    logging.info("Pausing...")
    client.pause()

    logging.info("Paused training, waiting for 10s...")
    time.sleep(10)

    logging.info("Polling")
    is_running = client.training_process_is_running()
    logging.info(f"Training process running? {is_running}")

    logging.info("Forwarding again with paused model...")
    out = client.forward([np.random.uniform(size=(256, 256)).astype('float32') for _ in range(1)])
    logging.info(f"out.shape = {out.shape}")

    logging.info("Resuming training...")
    client.resume()
    logging.info("Resumed, waiting for 10s...")

    time.sleep(10)

    logging.info("Polling")
    is_running = client.training_process_is_running()
    logging.info(f"Training process running? {is_running}")

    logging.info("Forwarding again...")
    out = client.forward([np.random.uniform(size=(256, 256)).astype('float32') for _ in range(1)])
    logging.info(f"out.shape = {out.shape}")

    logging.info("Waiting 10s...")
    time.sleep(10)

    logging.info("Shutting down...")
    client.shutdown()
    logging.info("Done!")


if __name__ == '__main__':
    # import sys
    # print('Python %s on %s' % (sys.version, sys.platform))
    #test_client_train()
    test_client_hparams()<|MERGE_RESOLUTION|>--- conflicted
+++ resolved
@@ -47,27 +47,6 @@
 
     def init(self):
         logger = logging.getLogger('TikTorchClient.init')
-<<<<<<< HEAD
-        os.environ['MASTER_ADDR'] = self.addr
-        os.environ['MASTER_PORT'] = self.port
-        # Build args for the server
-        self._args = [
-            'python',
-            os.path.join(os.path.dirname(os.path.realpath(__file__)), 'server.py'),
-            self.build_directory,
-            '--addr', self.addr,
-            '--port', self.port,
-            '--meta_port', self.meta_port
-        ]
-        # Start server
-        if self._START_PROCESS:
-            logger.info("Starting Server...")
-            self._process = subprocess.Popen(self._args, stdout=sys.stdout)
-        # Init torch distributed
-        logger.info("Initializing Process Group...")
-        dist.init_process_group(backend='Gloo', rank=self.RANK, world_size=self.SIZE)
-=======
->>>>>>> d2b9fc98
         # Make server for zmq
         logger.info("Setting up ZMQ Context...")
         self._zmq_context = zmq.Context()
